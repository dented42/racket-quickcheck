--- conflicted
+++ resolved
@@ -1,18 +1,15 @@
 #lang racket/base
 
 (provide check check-results make-config
-<<<<<<< HEAD
 	 quickcheck quickcheck-results report-result
 	 check-result? result-arguments-list
-=======
 	 quickcheck quickcheck-results
 
-         (struct-out result)
-         (struct-out arbitrary)
-         (struct-out generator)
-         (struct-out config)
+     (struct-out result)
+     (struct-out arbitrary)
+     (struct-out generator)
+     (struct-out config)
 
->>>>>>> 1afac878
 	 choose-integer choose-real
 	 choose-ascii-char choose-ascii-letter choose-printable-ascii-char choose-char
 	 choose-list choose-vector choose-string choose-symbol
